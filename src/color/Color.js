/*
 * Paper.js
 *
 * This file is part of Paper.js, a JavaScript Vector Graphics Library,
 * based on Scriptographer.org and designed to be largely API compatible.
 * http://paperjs.org/
 * http://scriptographer.org/
 *
 * Distributed under the MIT license. See LICENSE file for details.
 *
 * Copyright (c) 2011, Juerg Lehni & Jonathan Puckey
 * http://lehni.org/ & http://jonathanpuckey.com/
 *
 * All rights reserved.
 */

var Color = this.Color = Base.extend(new function() {
	var namedColors = {
		lightpink: 'ffb6c1', pink: 'ffc0cb', crimson: 'dc143c',
		lavenderblush: 'fff0f5', palevioletred: 'db7093', hotpink: 'ff69b4',
		deeppink: 'ff1493', mediumvioletred: 'c71585', orchid: 'da70d6',
		thistle: 'd8bfd8', plum: 'dda0dd', violet: 'ee82ee', fuchsia: 'ff00ff',
		darkmagenta: '8b008b', purple: '800080', mediumorchid: 'ba55d3',
		darkviolet: '9400d3', darkorchid: '9932cc', indigo: '4b0082',
		blueviolet: '8a2be2', mediumpurple: '9370db', mediumslateblue: '7b68ee',
		slateblue: '6a5acd', darkslateblue: '483d8b', ghostwhite: 'f8f8ff',
		lavender: 'e6e6fa', blue: '0000ff', mediumblue: '0000cd',
		darkblue: '00008b', navy: '000080', midnightblue: '191970',
		royalblue: '4169e1', cornflowerblue: '6495ed', lightsteelblue: 'b0c4de',
		lightslategray: '778899', slategray: '708090', dodgerblue: '1e90ff',
		aliceblue: 'f0f8ff', steelblue: '4682b4', lightskyblue: '87cefa',
		skyblue: '87ceeb', deepskyblue: '00bfff', lightblue: 'add8e6',
		powderblue: 'b0e0e6', cadetblue: '5f9ea0', darkturquoise: '00ced1',
		azure: 'f0ffff', lightcyan: 'e0ffff', paleturquoise: 'afeeee',
		aqua: '00ffff', darkcyan: '008b8b', teal: '008080',
		darkslategray: '2f4f4f', mediumturquoise: '48d1cc',
		lightseagreen: '20b2aa', turquoise: '40e0d0', aquamarine: '7fffd4',
		mediumaquamarine: '66cdaa', mediumspringgreen: '00fa9a',
		mintcream: 'f5fffa', springgreen: '00ff7f', mediumseagreen: '3cb371',
		seagreen: '2e8b57', honeydew: 'f0fff0', darkseagreen: '8fbc8f',
		palegreen: '98fb98', lightgreen: '90ee90', limegreen: '32cd32',
		lime: '00ff00', forestgreen: '228b22', green: '008000',
		darkgreen: '006400', lawngreen: '7cfc00', chartreuse: '7fff00',
		greenyellow: 'adff2f', darkolivegreen: '556b2f', yellowgreen: '9acd32',
		olivedrab: '6b8e23', ivory: 'fffff0', beige: 'f5f5dc',
		lightyellow: 'ffffe0', lightgoldenrodyellow: 'fafad2', yellow: 'ffff00',
		olive: '808000', darkkhaki: 'bdb76b', palegoldenrod: 'eee8aa',
		lemonchiffon: 'fffacd', khaki: 'f0e68c', gold: 'ffd700',
		cornsilk: 'fff8dc', goldenrod: 'daa520', darkgoldenrod: 'b8860b',
		floralwhite: 'fffaf0', oldlace: 'fdf5e6', wheat: 'f5deb3',
		orange: 'ffa500', moccasin: 'ffe4b5', papayawhip: 'ffefd5',
		blanchedalmond: 'ffebcd', navajowhite: 'ffdead', antiquewhite: 'faebd7',
		tan: 'd2b48c', burlywood: 'deb887', darkorange: 'ff8c00',
		bisque: 'ffe4c4', linen: 'faf0e6', peru: 'cd853f', peachpuff: 'ffdab9',
		sandybrown: 'f4a460', chocolate: 'd2691e', saddlebrown: '8b4513',
		seashell: 'fff5ee', sienna: 'a0522d', lightsalmon: 'ffa07a',
		coral: 'ff7f50', orangered: 'ff4500', darksalmon: 'e9967a',
		tomato: 'ff6347', salmon: 'fa8072', mistyrose: 'ffe4e1',
		lightcoral: 'f08080', snow: 'fffafa', rosybrown: 'bc8f8f',
		indianred: 'cd5c5c', red: 'ff0000', brown: 'a52a2a',
		firebrick: 'b22222', darkred: '8b0000', maroon: '800000',
		white: 'ffffff', whitesmoke: 'f5f5f5', gainsboro: 'dcdcdc',
		lightgrey: 'd3d3d3', silver: 'c0c0c0', darkgray: 'a9a9a9',
		gray: '808080', dimgray: '696969', black: '000000'
	};
<<<<<<< HEAD

	function hexToRGB(hex) {
		hex = hex.match(/^#?(\w{1,2})(\w{1,2})(\w{1,2})$/);
=======
	
	function stringToRGB(string) {
		// If the string isn't a hex code, it is a named color whose hex code
		// needs to be looked up in the namedColor object:
		if (!string.match(/^#[0-9a-f]{3,6}$/i)) {
			string = namedColors[string];
			if (!string)
				throw new Error('The named color "' + string
						+ '" does not exist.');
		}
		// Now convert the hex code to [r, g, b]:
		var hex = string.match(/^#?(\w{1,2})(\w{1,2})(\w{1,2})$/);
>>>>>>> b7902635
		if (hex.length >= 4) {
			var rgb = new Array(3);
			for (var i = 0; i < 3; i++) {
				var channel = hex[i + 1];
				rgb[i] = parseInt(channel.length == 1
						? channel + channel : channel, 16) / 255;
			}
			return rgb;
		}
<<<<<<< HEAD
	}

	function stringToRGB(string) {
		if (string.match(/^#[0-9a-f]{3,6}$/i)) {
			return hexToRGB(string);
		} else { 
			var hex = namedColors[string];
			if (!hex)
				throw new Error('The named color "' + string
						+ '" does not exist.');
			return hexToRGB(hex);
		}
=======
>>>>>>> b7902635
	};

	return {
		beans: true,

		initialize: function(arg) {
			var isArray = Array.isArray(arg);
			if (typeof arg == 'object' && !isArray) {
				if (!this._colorType) {
					// Called on the abstract Color class. Guess color type
					// from arg
					if (arg.red !== undefined) {
						return new RGBColor(arg.red, arg.green, arg.blue,
								arg.alpha);
					} else if (arg.gray !== undefined) {
						return new GrayColor(arg.gray, arg.alpha);
					} else if (arg.hue !== undefined) {
						return new HSBColor(arg.hue, arg.saturation,
								arg.brightness, arg.alpha);
					}
				} else {
					// Called on a subclass instance. Return the converted
					// color.
					var color = Color.read(arguments, 0, 1);
					return this._colorType
							? color.convert(this._colorType)
							: color;
				}
			} else if (typeof arg == 'string') {
				var rgbColor = RGBColor.read(stringToRGB(arg));
				return this._colorType
						? rgbColor.convert(this._colorType)
						: rgbColor;
			} else {
				var components = isArray ? arg : arguments;
				if (!this._colorType) {
					// Called on the abstract Color class. Guess color type
					// from arg
					//if (components.length >= 4)
					//	return new CMYKColor(components);
					if (components.length >= 3)
						return new RGBColor(components);
					return new GrayColor(components);
				} else {
					// Called on a subclass instance. Just copy over
					// components.
					Base.each(this._components,
						function(name, i) {
							var value = components[i];
							this['_' + name] = value !== undefined
									? value
									// TODO: is this correct?
									// Shouldn't alpha be set to -1?
									: name == 'alpha' ? 1 : null;
						}, this);
				}
			}
		},

		getType: function() {
			return this._colorType;
		},

		getComponents: function() {
			var l = this._components.length;
			var components = new Array(l);
			for (var i = 0; i < l; i++) {
				components[i] = this['_' + this._components[i]];
			}
			return components;
		},

		/**
		 * A value between 0 and 1 that specifies the color's alpha value.
		 * All colors of the different subclasses support alpha values.
		 */
		getAlpha: function() {
			return this._alpha != null ? this._alpha : 1;
		},

		setAlpha: function(alpha) {
			// this._alpha = Math.min(Math.max(alpha, 0), 1);
			this._alpha = alpha < 0 ? 0 : alpha > 1 ? 1 : alpha;
			this._cssString = null;
		},

		/**
		 * Checks if the color has an alpha value.
		 *
		 * @return {@true if the color has an alpha value}
		 */
		hasAlpha: function() {
			return this._alpha != null;
		},

		/**
		 * Checks if the component color values of the color are the
		 * same as those of the supplied one.
		 * 
		 * @param obj the GrayColor to compare with
		 * @return {@true if the GrayColor is the same}
		 */
		equals: function(color) {
			if (color._colorType == this._colorType) {
				for (var i = 0, l = this._components; i < l; i++) {
					var component = '_' + this._components[i];
					if (this[component] !== color[component])
						return false;
				}
				return true;
			}
			return false;
		},

		toString: function() {
			var string = '';
			for (var i = 0, l = this._components.length; i < l; i++) {
				var component = this._components[i];
				var value = this['_' + component];
				if (component == 'alpha' && value == null)
					value = 1;
				string += (i > 0 ? ', ' : '') + component + ': ' + value;
			}
			return '{ ' + string + ' }';
		},

		toCssString: function() {
			if (!this._cssString) {
				var color = this._colorType == 'rgb'
						? this
						: this.convert('rgb');
				var alpha = color.getAlpha();
				var components = [
					Math.round(color.getRed() * 255),
					Math.round(color.getGreen() * 255),
					Math.round(color.getBlue() * 255),
					alpha != null ? this.alpha : 1
				];
				this._cssString = 'rgba(' + components.join(', ') + ')';
			}
			return this._cssString;
		},

		getCanvasStyle: function() {
			return this.toCssString();
		}
	};
}, new function() {
	function rgbToHsb(r, g, b) {
		var max = Math.max(r, g, b),
			min = Math.min(r, g, b),
			delta = max - min,
			hue,
			saturation = (max != 0) ? delta / max : 0,
			brightness = max;
		if (saturation == 0) {
			hue = 0;
		} else {
			var rr = (max - r) / delta,
				gr = (max - g) / delta,
				br = (max - b) / delta;
			hue = r == max
				? br - gr
				: g == max
					? 2 + rr - br
					: 4 + gr - rr;
			hue /= 6;
			if (hue < 0)
				hue++;
		}
		return [hue * 360, saturation, brightness];
	}

	function colorToHsb(color) {
		return rgbToHsb(color.getRed(), color.getGreen(), color.getBlue());
	}

	function hsbToRgb(hue, saturation, brightness) {
		if (hue < 0)
			hue += 360;
		hue = hue % 360;
		var f = hue % 60,
			p = (brightness * (1 - saturation)) / 1,
			q = (brightness * (60 - saturation * f)) / 60,
			t = (brightness * (60 - saturation * (60 - f))) / 60;
		switch (Math.floor(hue / 60)) {
			case 0: return [brightness, t, p];
			case 1: return [q, brightness, p];
			case 2: return [p, brightness, t];
			case 3: return [p, q, brightness];
			case 4: return [t, p, brightness];
			case 5: return [brightness, p, q];
		}
	}

	var converters = {
		'rgb-hsb': function(color) {
			var components = rgbToHsb(color._red, color._green, color._blue);
			components.push(color._alpha);
			return HSBColor.read(components);
		},

		'rgb-gray': function(color) {
			// Using the standard NTSC conversion formula that is used for
			// calculating the effective luminance of an RGB color:
			// http://www.mathworks.com/support/solutions/en/data/1-1ASCU/index.html?solution=1-1ASCU
			return new GrayColor(1 -
					(color._red * 0.2989
					+ color._green * 0.587
					+ color._blue * 0.114),
					color._alpha
				);
		},

		'hsb-rgb': function(color) {
			var components = hsbToRgb(color._hue, color._saturation,
					color._brightness);
			components.push(color._alpha);
			return RGBColor.read(components);
		},

		'hsb-gray': function(color) {
			var rgbColor = converters['hsb-rgb'](color);
			return converters['rgb-gray'](rgbColor);
		},

		'gray-rgb': function(color) {
			var component = 1 - color.getGray();
			return new RGBColor(component, component, component);
		},

		'gray-hsb': function(color) {
			return new HSBColor(0, 0, 1 - color.getGray());
		}
	};

	return {
		convert: function(type) {
			return this._colorType == type
				? this
				: converters[this._colorType + '-' + type](this);
		}
	};
}, new function() {
	return Base.each({
		rgb: ['red', 'green', 'blue'],
		hsb: ['hue', 'saturation', 'brightness'],
		gray: ['gray']
	}, function(components, colorType) {
		Base.each(components, function(component) {
			this['get' + Base.capitalize(component)] = function() {
				return this.convert(colorType)[component];
			};
			this['set' + Base.capitalize(component)] = function(value) {
				// TODO: can this be optimized?
				var convertedColor = this.convert(colorType);
				convertedColor[component] = value;
				var color = convertedColor.convert(this._colorType);
				for (var i = 0, l = this._components.length; i < l; i++) {
					this[this._components[i]] = color[this._components[i]];
				}
			};
		}, this);
	}, { beans: true });
});<|MERGE_RESOLUTION|>--- conflicted
+++ resolved
@@ -63,12 +63,7 @@
 		lightgrey: 'd3d3d3', silver: 'c0c0c0', darkgray: 'a9a9a9',
 		gray: '808080', dimgray: '696969', black: '000000'
 	};
-<<<<<<< HEAD
-
-	function hexToRGB(hex) {
-		hex = hex.match(/^#?(\w{1,2})(\w{1,2})(\w{1,2})$/);
-=======
-	
+
 	function stringToRGB(string) {
 		// If the string isn't a hex code, it is a named color whose hex code
 		// needs to be looked up in the namedColor object:
@@ -80,7 +75,6 @@
 		}
 		// Now convert the hex code to [r, g, b]:
 		var hex = string.match(/^#?(\w{1,2})(\w{1,2})(\w{1,2})$/);
->>>>>>> b7902635
 		if (hex.length >= 4) {
 			var rgb = new Array(3);
 			for (var i = 0; i < 3; i++) {
@@ -90,21 +84,6 @@
 			}
 			return rgb;
 		}
-<<<<<<< HEAD
-	}
-
-	function stringToRGB(string) {
-		if (string.match(/^#[0-9a-f]{3,6}$/i)) {
-			return hexToRGB(string);
-		} else { 
-			var hex = namedColors[string];
-			if (!hex)
-				throw new Error('The named color "' + string
-						+ '" does not exist.');
-			return hexToRGB(hex);
-		}
-=======
->>>>>>> b7902635
 	};
 
 	return {
